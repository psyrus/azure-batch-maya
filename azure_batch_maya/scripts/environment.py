--- conflicted
+++ resolved
@@ -14,11 +14,7 @@
 
 
 MAYA_IMAGES = {
-<<<<<<< HEAD
-    'Window 2016':
-=======
     'Windows 2016':
->>>>>>> ba1702fc
         {
             'node_sku_id': 'batch.node.windows amd64',
             'publisher': 'batch',
@@ -34,11 +30,7 @@
             'sku': 'rendering',
             'version': 'latest'
         },
-<<<<<<< HEAD
-    'Window 2016 (Preview)':
-=======
     'Windows 2016 (Preview)':
->>>>>>> ba1702fc
         {
             'node_sku_id': 'batch.node.windows amd64',
             'publisher': 'batch',
@@ -57,8 +49,7 @@
 }
 LICENSES = [
     {'label': 'Maya', 'id': 'maya', 'plugin': None },
-    {'label': 'Arnold', 'id': 'arnold', 'plugin': 'mtoa' },
-    {'label': 'V-Ray', 'id': 'vray', 'plugin': 'vrayformaya' }
+    {'label': 'Arnold', 'id': 'arnold', 'plugin': 'mtoa' }
 ]
 #
 
